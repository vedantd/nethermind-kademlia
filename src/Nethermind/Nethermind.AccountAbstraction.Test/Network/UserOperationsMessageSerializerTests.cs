// SPDX-FileCopyrightText: 2022 Demerzel Solutions Limited
// SPDX-License-Identifier: LGPL-3.0-only

using DotNetty.Buffers;
using FluentAssertions;
using Nethermind.AccountAbstraction.Data;
using Nethermind.AccountAbstraction.Network;
using Nethermind.Core;
using Nethermind.Core.Collections;
using Nethermind.Network.Test.P2P;
using Nethermind.Serialization.Rlp;
using NUnit.Framework;

namespace Nethermind.AccountAbstraction.Test.Network
{
    [TestFixture, Parallelizable(ParallelScope.All)]
    public class UserOperationsMessageSerializerTests
    {
        [OneTimeSetUp]
<<<<<<< HEAD
        public void Setup()
=======
        public void OneTimeSetUp()
>>>>>>> 7172ef95
        {
            Rlp.RegisterDecoders(typeof(UserOperationDecoder).Assembly, true);
        }

        [Test]
        public void Roundtrip()
        {
            UserOperationsMessageSerializer serializer = new();

            UserOperation userOperation = new(new UserOperationRpc
            {
                Sender = new Address(1.ToString("x40")),
                Nonce = 1000,
                CallData = new byte[] { 1, 2 },
                InitCode = new byte[] { 3, 4 },
                CallGas = 5,
                VerificationGas = 6,
                PreVerificationGas = 7,
                MaxFeePerGas = 8,
                MaxPriorityFeePerGas = 1,
                Paymaster = new Address(2.ToString("x40")),
                PaymasterData = new byte[] { 5, 6 },
                Signature = new byte[] { 1, 2, 3 }
            });

            using UserOperationsMessage message = new(new ArrayPoolList<UserOperationWithEntryPoint>(1) { new(userOperation, new Address("0x90f3e1105e63c877bf9587de5388c23cdb702c6b")) });
            TestZero(serializer, message, "f856f8549400000000000000000000000000000000000000018203e88203048201020506070801940000000000000000000000000000000000000002820506830102039490f3e1105e63c877bf9587de5388c23cdb702c6b");

            // Meaning of RLP above:
            // f8
            // 41 = 65 (length of UserOperationMessage)
            // f8
            // 3f = 63 (length of UserOperation)
            // 94 = 148 (prefix of address)
            // 0000000000000000000000000000000000000001 (sender)
            // 82 = 130 = 128 + 2 (length of nonce)
            // 03e8 = 1000 (nonce)
            // 82 = 130 = 128 + 2 (length of InitCode)
            // 0304 (InitCode)
            // 82 = 130 = 128 + 2 (length of CallData)
            // 0102 (CallData)
            // 05 (CallGas)
            // 06 (VerificationGas)
            // 07 (PreVerificationGas
            // 08 (MaxFeePerGas)
            // 01 (MaxPriorityFeePerGas)
            // 94 = 148 (prefix of address)
            // 0000000000000000000000000000000000000002 (Paymaster address)
            // 82 = 130 = 128 + 2 (length of PaymasterData)
            // 0506 (PaymasterData)
            // 83 = 131 = 128 + 3 (length of Signature)
            // 010203 (Signature)

            using UserOperationsMessage message2 = new(new ArrayPoolList<UserOperationWithEntryPoint>(2) { new(userOperation, new Address("0x90f3e1105e63c877bf9587de5388c23cdb702c6b")), new(userOperation, new Address("0xdb8b5f6080a8e466b64a8d7458326cb650b3353f")) });
            TestZero(serializer, message2, "f8acf8549400000000000000000000000000000000000000018203e88203048201020506070801940000000000000000000000000000000000000002820506830102039490f3e1105e63c877bf9587de5388c23cdb702c6bf8549400000000000000000000000000000000000000018203e882030482010205060708019400000000000000000000000000000000000000028205068301020394db8b5f6080a8e466b64a8d7458326cb650b3353f");

            // Meaning of RLP above:
            // f8
            // 82 = 130 (length of UserOperationMessage)
            // f8
            // 3f = 63 (length of first UserOperation)
            // all data similar to above - 9400000000000000000000000000000000000000018203e8820304820102050607080194000000000000000000000000000000000000000282050683010203
            // f8
            // 3f = 63 (length of second UserOperation)
            // all data again
        }

        [Test]
        public void Can_handle_empty()
        {
            UserOperationsMessageSerializer serializer = new();
            using UserOperationsMessage message = new(ArrayPoolList<UserOperationWithEntryPoint>.Empty());

            SerializerTester.TestZero(serializer, message);
        }

        [Test]
        public void To_string_empty()
        {
            using UserOperationsMessage message = new(ArrayPoolList<UserOperationWithEntryPoint>.Empty());
            _ = message.ToString();
        }

        private static void TestZero(UserOperationsMessageSerializer serializer, UserOperationsMessage message, string expectedData)
        {
            IByteBuffer buffer = PooledByteBufferAllocator.Default.Buffer(1024);
            IByteBuffer buffer2 = PooledByteBufferAllocator.Default.Buffer(1024);
            try
            {
                serializer.Serialize(buffer, message);
                using UserOperationsMessage deserialized = serializer.Deserialize(buffer);
                // Abi is similar in deserialized and message, but for assertion there is some difference and an error. Line below excludes Abi from assertion
                deserialized.Should().BeEquivalentTo(message, options => options.Excluding(o => o.Path.EndsWith("Abi")));

                Assert.That(buffer.ReadableBytes, Is.EqualTo(0), "readable bytes");

                serializer.Serialize(buffer2, deserialized);

                buffer.SetReaderIndex(0);
                string allHex = buffer.ReadAllHex();
                Assert.That(buffer2.ReadAllHex(), Is.EqualTo(allHex), "test zero");

                allHex.Should().BeEquivalentTo(expectedData);
            }
            finally
            {
                buffer.Release();
                buffer2.Release();
            }
        }
    }
}<|MERGE_RESOLUTION|>--- conflicted
+++ resolved
@@ -17,11 +17,7 @@
     public class UserOperationsMessageSerializerTests
     {
         [OneTimeSetUp]
-<<<<<<< HEAD
-        public void Setup()
-=======
         public void OneTimeSetUp()
->>>>>>> 7172ef95
         {
             Rlp.RegisterDecoders(typeof(UserOperationDecoder).Assembly, true);
         }

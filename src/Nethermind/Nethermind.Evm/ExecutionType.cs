--- conflicted
+++ resolved
@@ -14,11 +14,7 @@
 //  You should have received a copy of the GNU Lesser General Public License
 //  along with the Nethermind. If not, see <http://www.gnu.org/licenses/>.
 
-<<<<<<< HEAD
-using Nethermind.Core.Attributes;
-=======
 using System.Runtime.CompilerServices;
->>>>>>> de10ed87
 
 namespace Nethermind.Evm
 {

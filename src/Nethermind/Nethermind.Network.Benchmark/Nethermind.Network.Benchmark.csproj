<Project Sdk="Microsoft.NET.Sdk">

  <PropertyGroup>
    <RootNamespace>Nethermind.Network.Benchmarks</RootNamespace>
  </PropertyGroup>

  <ItemGroup>
    <PackageReference Include="BenchmarkDotNet" />
<<<<<<< HEAD
    <PackageReference Include="BouncyCastle.Cryptography">
      <Aliases>custom</Aliases>
    </PackageReference>
=======
    <PackageReference Include="BouncyCastle.Cryptography" Aliases="BouncyCastle" />
>>>>>>> 41073e3c
    <PackageReference Include="Nethermind.Crypto.SecP256k1" />
  </ItemGroup>

  <ItemGroup>
    <ProjectReference Include="..\Nethermind.Core.Test\Nethermind.Core.Test.csproj" />
    <ProjectReference Include="..\Nethermind.Network\Nethermind.Network.csproj" />
    <ProjectReference Include="..\Nethermind.Network.Test\Nethermind.Network.Test.csproj" />
  </ItemGroup>

</Project><|MERGE_RESOLUTION|>--- conflicted
+++ resolved
@@ -6,13 +6,7 @@
 
   <ItemGroup>
     <PackageReference Include="BenchmarkDotNet" />
-<<<<<<< HEAD
-    <PackageReference Include="BouncyCastle.Cryptography">
-      <Aliases>custom</Aliases>
-    </PackageReference>
-=======
     <PackageReference Include="BouncyCastle.Cryptography" Aliases="BouncyCastle" />
->>>>>>> 41073e3c
     <PackageReference Include="Nethermind.Crypto.SecP256k1" />
   </ItemGroup>
 

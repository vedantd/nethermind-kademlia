/*
 * Copyright (c) 2018 Demerzel Solutions Limited
 * This file is part of the Nethermind library.
 *
 * The Nethermind library is free software: you can redistribute it and/or modify
 * it under the terms of the GNU Lesser General Public License as published by
 * the Free Software Foundation, either version 3 of the License, or
 * (at your option) any later version.
 *
 * The Nethermind library is distributed in the hope that it will be useful,
 * but WITHOUT ANY WARRANTY; without even the implied warranty of
 * MERCHANTABILITY or FITNESS FOR A PARTICULAR PURPOSE. See the
 * GNU Lesser General Public License for more details.
 *
 * You should have received a copy of the GNU Lesser General Public License
 * along with the Nethermind. If not, see <http://www.gnu.org/licenses/>.
 */

using System;
using System.Collections.Generic;
using System.Linq;
using Nethermind.Blockchain.Receipts;
using Nethermind.Blockchain.Rewards;
using Nethermind.Blockchain.TxPools;
using Nethermind.Blockchain.Validators;
using Nethermind.Core;
using Nethermind.Core.Crypto;
using Nethermind.Core.Encoding;
using Nethermind.Core.Specs;
using Nethermind.Core.Specs.Forks;
using Nethermind.Dirichlet.Numerics;
using Nethermind.Evm;
using Nethermind.Evm.Tracing;
using Nethermind.Logging;
using Nethermind.Store;

namespace Nethermind.Blockchain
{
    public class BlockProcessor : IBlockProcessor
    {
        private readonly IBlockValidator _blockValidator;
        private readonly ISnapshotableDb _codeDb;
        private readonly IDb _traceDb;
        private readonly ILogger _logger;
        private readonly IRewardCalculator _rewardCalculator;
        private readonly ISpecProvider _specProvider;
        private readonly ISnapshotableDb _stateDb;
        private readonly IStateProvider _stateProvider;
        private readonly IStorageProvider _storageProvider;
        private readonly ITransactionProcessor _transactionProcessor;
        private readonly ITxPool _txPool;
        private readonly IReceiptStorage _receiptStorage;
        private readonly IAdditionalBlockProcessor _additionalBlockProcessor;

        public BlockProcessor(ISpecProvider specProvider,
            IBlockValidator blockValidator,
            IRewardCalculator rewardCalculator,
            ITransactionProcessor transactionProcessor,
            ISnapshotableDb stateDb,
            ISnapshotableDb codeDb,
            IDb traceDb,
            IStateProvider stateProvider,
            IStorageProvider storageProvider,
            ITxPool txPool,
            IReceiptStorage receiptStorage,
            ILogManager logManager,
            IEnumerable<IAdditionalBlockProcessor> additionalBlockProcessors = null)
        {
            _logger = logManager?.GetClassLogger() ?? throw new ArgumentNullException(nameof(logManager));
            _specProvider = specProvider ?? throw new ArgumentNullException(nameof(specProvider));
            _blockValidator = blockValidator ?? throw new ArgumentNullException(nameof(blockValidator));
            _stateProvider = stateProvider ?? throw new ArgumentNullException(nameof(stateProvider));
            _storageProvider = storageProvider ?? throw new ArgumentNullException(nameof(storageProvider));
            _txPool = txPool ?? throw new ArgumentNullException(nameof(txPool));
            _receiptStorage = receiptStorage ?? throw new ArgumentNullException(nameof(receiptStorage));
            _rewardCalculator = rewardCalculator ?? throw new ArgumentNullException(nameof(rewardCalculator));
            _transactionProcessor = transactionProcessor ?? throw new ArgumentNullException(nameof(transactionProcessor));
            _stateDb = stateDb ?? throw new ArgumentNullException(nameof(stateDb));
            _codeDb = codeDb ?? throw new ArgumentNullException(nameof(codeDb));
            _traceDb = traceDb ?? throw new ArgumentNullException(nameof(traceDb));
            _receiptsTracer = new BlockReceiptsTracer(_specProvider, _stateProvider);

            if (additionalBlockProcessors != null)
            {
                var additionalBlockProcessorsArray = additionalBlockProcessors.ToArray();
                if (additionalBlockProcessorsArray.Length > 0)
                {
                    _additionalBlockProcessor = additionalBlockProcessorsArray.Length == 1
                        ? additionalBlockProcessorsArray[0]
                        : new CompositeAdditionalBlockProcessor(additionalBlockProcessorsArray);
                }
            }
        }

        public event EventHandler<BlockProcessedEventArgs> BlockProcessed;
        public event EventHandler<TxProcessedEventArgs> TransactionProcessed;

        public Block[] Process(Keccak branchStateRoot, Block[] suggestedBlocks, ProcessingOptions options, IBlockTracer blockTracer)
        {
            if(_logger.IsTrace) _logger.Trace($"Processing block {suggestedBlocks[0].Number} from state root: {branchStateRoot}");
            
            if (suggestedBlocks.Length == 0) return Array.Empty<Block>();

            int stateSnapshot = _stateDb.TakeSnapshot();
            int codeSnapshot = _codeDb.TakeSnapshot();
            if (stateSnapshot != -1 || codeSnapshot != -1)
            {
                if(_logger.IsError) _logger.Error($"Uncommitted state ({stateSnapshot}, {codeSnapshot}) when processing from a branch root {branchStateRoot} starting with block {suggestedBlocks[0].ToString(Block.Format.Short)}");
            }
            
            Keccak snapshotStateRoot = _stateProvider.StateRoot;

            if (branchStateRoot != null && _stateProvider.StateRoot != branchStateRoot)
            {
                /* discarding the other branch data - chain reorganization */
                Metrics.Reorganizations++;
                _storageProvider.Reset();
                _stateProvider.Reset();
                _stateProvider.StateRoot = branchStateRoot;
            }

            var processedBlocks = new Block[suggestedBlocks.Length];
            try
            {
                for (int i = 0; i < suggestedBlocks.Length; i++)
                {
                    processedBlocks[i] = ProcessOne(suggestedBlocks[i], options, blockTracer);
                    if (_logger.IsTrace) _logger.Trace($"Committing trees - state root {_stateProvider.StateRoot}");
                    _stateProvider.CommitTree();
                    _storageProvider.CommitTrees();
                }

                if ((options & ProcessingOptions.ReadOnlyChain) != 0)
                {
                    Restore(stateSnapshot, codeSnapshot, snapshotStateRoot);
                }
                else
                {
                    _stateDb.Commit();
                    _codeDb.Commit();
                }

                return processedBlocks;
            }
            catch (InvalidBlockException)
            {
                Restore(stateSnapshot, codeSnapshot, snapshotStateRoot);
                throw;
            }
        }

        private BlockReceiptsTracer _receiptsTracer;
        
        private TxReceipt[] ProcessTransactions(Block block, ProcessingOptions processingOptions, IBlockTracer blockTracer)
        {
            _receiptsTracer.SetOtherTracer(blockTracer);
            _receiptsTracer.StartNewBlockTrace(block);   

            for (int i = 0; i < block.Transactions.Length; i++)
            {
                if (_logger.IsTrace) _logger.Trace($"Processing transaction {i}");
                Transaction currentTx = block.Transactions[i];
                _receiptsTracer.StartNewTxTrace(currentTx.Hash);
                _transactionProcessor.Execute(currentTx, block.Header, _receiptsTracer);
                _receiptsTracer.EndTxTrace();

                if ((processingOptions & ProcessingOptions.ReadOnlyChain) == 0)
                {
                    TransactionProcessed?.Invoke(this, new TxProcessedEventArgs(_receiptsTracer.TxReceipts[i]));
                }
            }

            return _receiptsTracer.TxReceipts;
        }

        private void SetReceiptsRoot(Block block, TxReceipt[] txReceipts)
        {
            block.Header.ReceiptsRoot = block.CalculateReceiptRoot(_specProvider, txReceipts);
        }

        private void Restore(int stateSnapshot, int codeSnapshot, Keccak snapshotStateRoot)
        {
            if (_logger.IsTrace) _logger.Trace($"Reverting blocks {_stateProvider.StateRoot}");
            _stateDb.Restore(stateSnapshot);
            _codeDb.Restore(codeSnapshot);
            _storageProvider.Reset();
            _stateProvider.Reset();
            _stateProvider.StateRoot = snapshotStateRoot;
            if (_logger.IsTrace) _logger.Trace($"Reverted blocks {_stateProvider.StateRoot}");
        }

        private Block ProcessOne(Block suggestedBlock, ProcessingOptions options, IBlockTracer blockTracer)
        {
            if (suggestedBlock.IsGenesis) return suggestedBlock;

            if (_specProvider.DaoBlockNumber.HasValue && _specProvider.DaoBlockNumber.Value == suggestedBlock.Header.Number)
            {
                if (_logger.IsInfo) _logger.Info("Applying DAO transition");
                ApplyDaoTransition();
            }

            Block block = PrepareBlockForProcessing(suggestedBlock);
            _additionalBlockProcessor?.PreProcess(block);
            
            var receipts = ProcessTransactions(block, options, blockTracer);
            SetReceiptsRoot(block, receipts);
            ApplyMinerRewards(block, blockTracer);
            
            _additionalBlockProcessor?.PostProcess(block, receipts);
            
            _stateProvider.Commit(_specProvider.GetSpec(block.Number));

            block.Header.StateRoot = _stateProvider.StateRoot;
            block.Header.Hash = BlockHeader.CalculateHash(block.Header);

            if ((options & ProcessingOptions.NoValidation) == 0 && !_blockValidator.ValidateProcessedBlock(block, receipts, suggestedBlock))
            {
                if (_logger.IsError) _logger.Error($"Processed block is not valid {suggestedBlock.ToString(Block.Format.FullHashAndNumber)}");
                // if (_logger.IsError) _logger.Error($"State: {_stateProvider.DumpState()}");
                throw new InvalidBlockException(suggestedBlock.Hash);
            }

            if ((options & ProcessingOptions.StoreReceipts) != 0)
            {
                StoreTxReceipts(block, receipts);
            }
            
            if ((options & ProcessingOptions.StoreTraces) != 0)
            {
                StoreTraces(blockTracer as ParityLikeBlockTracer);
            }

            BlockProcessed?.Invoke(this, new BlockProcessedEventArgs(block));
            return block;
        }

        private void StoreTxReceipts(Block block, TxReceipt[] txReceipts)
        {
            for (int i = 0; i < block.Transactions.Length; i++)
            {
                txReceipts[i].BlockHash = block.Hash;
                _receiptStorage.Add(txReceipts[i], true);
                _txPool.RemoveTransaction(txReceipts[i].TxHash, block.Number);
            }
        }
        
        [Todo(Improve.MissingFunctionality, "Review cases where same transaction is executed as part of two different blocks")]
        [Todo(Improve.MissingFunctionality, "How to best store reward traces?")]
        private void StoreTraces(ParityLikeBlockTracer blockTracer)
        {
            if (blockTracer == null)
            {
                throw new ArgumentNullException(nameof(blockTracer));
            }

            IReadOnlyCollection<ParityLikeTxTrace> traces = blockTracer.BuildResult();
            
            try
            {
                _traceDb.StartBatch();
                List<ParityLikeTxTrace> rewardTraces = new List<ParityLikeTxTrace>();
                foreach (ParityLikeTxTrace parityLikeTxTrace in traces)
                {
                    if (parityLikeTxTrace.TransactionHash != null)
                    {
                        _traceDb.Set(parityLikeTxTrace.TransactionHash, Rlp.Encode(parityLikeTxTrace).Bytes);
                    }
                    else
                    {
                        rewardTraces.Add(parityLikeTxTrace);
                    }
                }

                if (rewardTraces.Any())
                {
                    _traceDb.Set(rewardTraces[0].BlockHash, Rlp.Encode(rewardTraces.ToArray()).Bytes);
                }
            }
            finally
            {
                _traceDb.CommitBatch();
            }
        }

        private Block PrepareBlockForProcessing(Block suggestedBlock)
        {
            if (_logger.IsTrace) _logger.Trace($"{suggestedBlock.Header.ToString(BlockHeader.Format.Full)}");

<<<<<<< HEAD
            var bh = suggestedBlock.Header;
            BlockHeader header = new BlockHeader(
                bh.ParentHash, 
                bh.OmmersHash, 
                bh.Beneficiary, 
                bh.Difficulty, 
                bh.Number,
                bh.GasLimit, 
                bh.Timestamp, 
                bh.ExtraData)
            {
                Author = bh.Author,
                Hash = bh.Hash,
                MixHash = bh.MixHash,
                Nonce = bh.Nonce,
                TxRoot = bh.TxRoot,
                TotalDifficulty = bh.TotalDifficulty,
                AuRaStep = bh.AuRaStep,
                AuRaSignature = bh.AuRaSignature
            };
            
            return new Block(header, suggestedBlock.Transactions, suggestedBlock.Ommers);
=======
            BlockHeader s = suggestedBlock.Header;
            BlockHeader header = new BlockHeader(s.ParentHash, s.OmmersHash, s.Beneficiary, s.Difficulty, s.Number, s.GasLimit, s.Timestamp, s.ExtraData);
            Block processedBlock = new Block(header, suggestedBlock.Transactions, suggestedBlock.Ommers);
            header.Bloom = Bloom.Empty;
            header.Author = suggestedBlock.Header.Author;
            header.Hash = s.Hash;
            header.MixHash = s.MixHash;
            header.Nonce = s.Nonce;
            header.TxRoot = suggestedBlock.TransactionsRoot;
            header.TotalDifficulty = suggestedBlock.TotalDifficulty;
            return processedBlock;
>>>>>>> dba208ea
        }

        private void ApplyMinerRewards(Block block, IBlockTracer tracer)
        {
            if (_logger.IsTrace) _logger.Trace("Applying miner rewards:");
            var rewards = _rewardCalculator.CalculateRewards(block);
            for (int i = 0; i < rewards.Length; i++)
            {
                BlockReward reward = rewards[i];

                ITxTracer txTracer = null;
                if (tracer.IsTracingRewards)
                {
                    txTracer = tracer.StartNewTxTrace(null);
                }

                ApplyMinerReward(block, reward, tracer.IsTracingRewards ? tracer : NullBlockTracer.Instance);
                
                if (tracer.IsTracingRewards)
                {
                    tracer.EndTxTrace();
                    tracer.ReportReward(reward.Address, reward.RewardType == BlockRewardType.Block ? "block" : "uncle", (UInt256) reward.Value);
                    if (txTracer?.IsTracingState ?? false)
                    {
                        _stateProvider.Commit(_specProvider.GetSpec(block.Number), txTracer);
                    }
                }
            }
        }

        private void ApplyMinerReward(Block block, BlockReward reward, IBlockTracer tracer)
        {
            if (_logger.IsTrace) _logger.Trace($"  {(decimal) reward.Value / (decimal) Unit.Ether:N3}{Unit.EthSymbol} for account at {reward.Address}");

            if (!_stateProvider.AccountExists(reward.Address))
            {
                _stateProvider.CreateAccount(reward.Address, (UInt256) reward.Value);
            }
            else
            {
                _stateProvider.AddToBalance(reward.Address, (UInt256) reward.Value, _specProvider.GetSpec(block.Number));
            }
        }

        private void ApplyDaoTransition()
        {
            Address withdrawAccount = DaoData.DaoWithdrawalAccount;
            if (!_stateProvider.AccountExists(withdrawAccount))
            {
                _stateProvider.CreateAccount(withdrawAccount, 0);
            }

            foreach (Address daoAccount in DaoData.DaoAccounts)
            {
                UInt256 balance = _stateProvider.GetBalance(daoAccount);
                _stateProvider.AddToBalance(withdrawAccount, balance, Dao.Instance);
                _stateProvider.SubtractFromBalance(daoAccount, balance, Dao.Instance);
            }
        }
        
        private class CompositeAdditionalBlockProcessor : IAdditionalBlockProcessor
        {
            private readonly IAdditionalBlockProcessor[] _additionalBlockProcessors;

            public CompositeAdditionalBlockProcessor(params IAdditionalBlockProcessor[] additionalBlockProcessors)
            {
                _additionalBlockProcessors = additionalBlockProcessors ?? throw new ArgumentNullException(nameof(additionalBlockProcessors));
            }
            
            public void PreProcess(Block block)
            {
                for (int i = 0; i < _additionalBlockProcessors.Length; i++)
                {
                    _additionalBlockProcessors[i].PreProcess(block);
                }
            }

            public void PostProcess(Block block, TxReceipt[] receipts)
            {
                for (int i = 0; i < _additionalBlockProcessors.Length; i++)
                {
                    _additionalBlockProcessors[i].PostProcess(block, receipts);
                }
            }
        }
    }
}<|MERGE_RESOLUTION|>--- conflicted
+++ resolved
@@ -286,30 +286,6 @@
         {
             if (_logger.IsTrace) _logger.Trace($"{suggestedBlock.Header.ToString(BlockHeader.Format.Full)}");
 
-<<<<<<< HEAD
-            var bh = suggestedBlock.Header;
-            BlockHeader header = new BlockHeader(
-                bh.ParentHash, 
-                bh.OmmersHash, 
-                bh.Beneficiary, 
-                bh.Difficulty, 
-                bh.Number,
-                bh.GasLimit, 
-                bh.Timestamp, 
-                bh.ExtraData)
-            {
-                Author = bh.Author,
-                Hash = bh.Hash,
-                MixHash = bh.MixHash,
-                Nonce = bh.Nonce,
-                TxRoot = bh.TxRoot,
-                TotalDifficulty = bh.TotalDifficulty,
-                AuRaStep = bh.AuRaStep,
-                AuRaSignature = bh.AuRaSignature
-            };
-            
-            return new Block(header, suggestedBlock.Transactions, suggestedBlock.Ommers);
-=======
             BlockHeader s = suggestedBlock.Header;
             BlockHeader header = new BlockHeader(s.ParentHash, s.OmmersHash, s.Beneficiary, s.Difficulty, s.Number, s.GasLimit, s.Timestamp, s.ExtraData);
             Block processedBlock = new Block(header, suggestedBlock.Transactions, suggestedBlock.Ommers);
@@ -321,7 +297,6 @@
             header.TxRoot = suggestedBlock.TransactionsRoot;
             header.TotalDifficulty = suggestedBlock.TotalDifficulty;
             return processedBlock;
->>>>>>> dba208ea
         }
 
         private void ApplyMinerRewards(Block block, IBlockTracer tracer)

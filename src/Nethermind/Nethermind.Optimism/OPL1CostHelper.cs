--- conflicted
+++ resolved
@@ -44,22 +44,10 @@
         if (tx.IsDeposit())
             return UInt256.Zero;
 
-<<<<<<< HEAD
-        UInt256 dataGas = ComputeDataGas(tx, _opConfigHelper.IsRegolith(header));
-        if (dataGas.IsZero)
-            return UInt256.Zero;
-
         UInt256 l1BaseFee = new(worldState.Get(_l1BaseFeeSlot), true);
 
-        if (_opConfigHelper.IsEcotone(header))
-        {
-            // Ecotone formula: (dataGas) * (16 * l1BaseFee * l1BaseFeeScalar + l1BlobBaseFee*l1BlobBaseFeeScalar) / 16e6
-=======
-        UInt256 l1BaseFee = new(worldState.Get(_l1BaseFeeSlot), true);
-
         if (_opSpecHelper.IsFjord(header))
         {
->>>>>>> 04674fad
             UInt256 blobBaseFee = new(worldState.Get(_blobBaseFeeSlot), true);
 
             ReadOnlySpan<byte> scalarData = worldState.Get(_baseFeeScalarSlot);
@@ -72,18 +60,6 @@
             UInt256 l1BaseFeeScalar = new(scalarData[l1BaseFeeScalarStart..l1BaseFeeScalarEnd], true);
             UInt256 l1BlobBaseFeeScalar = new(scalarData[l1BaseFeeScalarEnd..(l1BaseFeeScalarEnd + fieldSize)], true);
 
-<<<<<<< HEAD
-            return ComputeL1CostEcotone(dataGas, l1BaseFee, blobBaseFee, l1BaseFeeScalar, l1BlobBaseFeeScalar);
-        }
-        else
-        {
-            // Pre-Ecotone formula: (dataGas + overhead) * l1BaseFee * scalar / 1e6
-            UInt256 overhead = new(worldState.Get(_overheadSlot), true);
-            UInt256 feeScalar = new(worldState.Get(_scalarSlot), true);
-
-            return ComputeL1CostPreEcotone(dataGas + overhead, l1BaseFee, feeScalar);
-        }
-=======
             uint fastLzSize = ComputeFlzCompressLen(tx);
 
             return ComputeL1CostFjord(fastLzSize, l1BaseFee, blobBaseFee, l1BaseFeeScalar, l1BlobBaseFeeScalar);
@@ -117,7 +93,6 @@
 
             return ComputeL1CostPreEcotone(dataGas + overhead, l1BaseFee, feeScalar);
         }
->>>>>>> 04674fad
     }
 
     [SkipLocalsInit]
@@ -133,16 +108,6 @@
         return (ulong)(zeroCount * GasCostOf.TxDataZero + nonZeroCount * GasCostOf.TxDataNonZeroEip2028);
     }
 
-<<<<<<< HEAD
-    public static UInt256 ComputeL1CostEcotone(UInt256 dataGas, UInt256 l1BaseFee, UInt256 blobBaseFee, UInt256 l1BaseFeeScalar, UInt256 l1BlobBaseFeeScalar)
-    {
-        return dataGas * (precisionMultiplier * l1BaseFee * l1BaseFeeScalar + blobBaseFee * l1BlobBaseFeeScalar) / precisionDevider;
-    }
-
-    public static UInt256 ComputeL1CostPreEcotone(UInt256 dataGasWithOverhead, UInt256 l1BaseFee, UInt256 feeScalar)
-    {
-        return dataGasWithOverhead * l1BaseFee * feeScalar / basicDevider;
-=======
     // Fjord L1 formula:
     // l1FeeScaled = baseFeeScalar * l1BaseFee * 16 + blobFeeScalar * l1BlobBaseFee
     // estimatedSize = max(minTransactionSize, intercept + fastlzCoef * fastlzSize)
@@ -284,6 +249,5 @@
         }
 
         return FlzCompressLen(encoded);
->>>>>>> 04674fad
     }
 }
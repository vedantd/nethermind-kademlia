--- conflicted
+++ resolved
@@ -20,23 +20,6 @@
     private readonly StorageCell _overheadSlot = new(l1BlockAddr, new UInt256(5));
     private readonly StorageCell _scalarSlot = new(l1BlockAddr, new UInt256(6));
 
-<<<<<<< HEAD
-    // Ecotone
-    private readonly StorageCell _blobBaseFeeSlot;
-    private readonly StorageCell _baseFeeScalarSlot;
-
-    public OPL1CostHelper(IOPConfigHelper opConfigHelper, Address l1BlockAddr)
-    {
-        _opConfigHelper = opConfigHelper;
-
-        _l1BaseFeeSlot = new StorageCell(l1BlockAddr, new UInt256(1));
-        _overheadSlot = new StorageCell(l1BlockAddr, new UInt256(5));
-        _scalarSlot = new StorageCell(l1BlockAddr, new UInt256(6));
-
-        _blobBaseFeeSlot = new StorageCell(l1BlockAddr, new UInt256(7));
-        _baseFeeScalarSlot = new StorageCell(l1BlockAddr, new UInt256(3));
-    }
-=======
     private static readonly UInt256 basicDevider = 1_000_000;
 
     // Ecotone
@@ -45,7 +28,6 @@
 
     private static readonly UInt256 precisionMultiplier = 16;
     private static readonly UInt256 precisionDevider = precisionMultiplier * basicDevider;
->>>>>>> 7172ef95
 
     [SkipLocalsInit]
     public UInt256 ComputeL1Cost(Transaction tx, BlockHeader header, IWorldState worldState)
@@ -88,36 +70,7 @@
         if (dataGas.IsZero)
             return UInt256.Zero;
 
-<<<<<<< HEAD
-
-        if (_opConfigHelper.IsEcotone(header))
-        {
-            // Ecotone formula: (dataGas) * (16*l1BaseFee*l1BaseFeeScalar + l1BlobBaseFee*l1BlobBaseFeeScalar) / 16e6
-            UInt256 l1BaseFee = new(worldState.Get(_l1BaseFeeSlot), true);
-            UInt256 blobBaseFee = new(worldState.Get(_blobBaseFeeSlot), true);
-
-            ReadOnlySpan<byte> scalarData = worldState.Get(_baseFeeScalarSlot);
-            Span<byte> scalarDataAligned = stackalloc byte[32];
-            scalarData.CopyTo(scalarDataAligned[(32 - scalarData.Length)..]);
-
-            const int offset = 32 - 12 - 4;
-            UInt256 l1BaseFeeScalar = new(scalarDataAligned[offset..(offset + 4)], true);
-            UInt256 l1BlobBaseFeeScalar = new(scalarDataAligned[(offset + 4)..(offset + 8)], true);
-
-            return (UInt256)dataGas * (16 * l1BaseFee * l1BaseFeeScalar + blobBaseFee * l1BlobBaseFeeScalar) /
-                   16_000_000;
-        }
-        else
-        {
-            UInt256 l1BaseFee = new(worldState.Get(_l1BaseFeeSlot), true);
-            UInt256 overhead = new(worldState.Get(_overheadSlot), true);
-            UInt256 scalar = new(worldState.Get(_scalarSlot), true);
-
-            return ((UInt256)dataGas + overhead) * l1BaseFee * scalar / 1_000_000;
-        }
-=======
         return _opConfigHelper.IsEcotone(header) ? ComputeL1CostEcotone(worldState, dataGas) : ComputeL1CostPreEcotone(worldState, dataGas);
->>>>>>> 7172ef95
     }
 
     private UInt256 ComputeDataGas(Transaction tx, BlockHeader header)

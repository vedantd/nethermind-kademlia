--- conflicted
+++ resolved
@@ -8,15 +8,11 @@
   </PropertyGroup>
   <ItemGroup>
     <DotNetCliToolReference Include="dotnet-xunit" Version="2.3.1" />
-<<<<<<< HEAD
     <PackageReference Include="FluentAssertions" Version="5.7.0" />
-=======
     <PackageReference Include="coverlet.msbuild" Version="2.6.2">
       <IncludeAssets>runtime; build; native; contentfiles; analyzers; buildtransitive</IncludeAssets>
       <PrivateAssets>all</PrivateAssets>
     </PackageReference>
-    <PackageReference Include="FluentAssertions" Version="5.6.0" />
->>>>>>> 26551fe5
     <PackageReference Include="Microsoft.NET.Test.Sdk" Version="16.0.1" />
     <PackageReference Include="NSubstitute" Version="4.0.0" />
     <PackageReference Include="NUnit" Version="3.11.0" />
